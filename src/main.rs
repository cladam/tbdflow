--- conflicted
+++ resolved
@@ -239,20 +239,10 @@
             let bin_name = cmd.get_name().to_string();
             clap_complete::generate(shell, &mut cmd, bin_name, &mut io::stdout());
         }
-<<<<<<< HEAD
-        Commands::Changelog {
-            from,
-            to,
-            unreleased,
-        } => {
-            println!("{}", "--- Generating changelog ---".blue());
-            let changelog = changelog::handle_changelog(verbose, from, to, unreleased)?;
-=======
         Commands::Changelog { from, to, unreleased } => {
             //println!("{}", "--- Generating changelog ---".blue());
             // Don't print the header, good for when piping to a file
             let changelog = changelog::handle_changelog(verbose, &config, from, to, unreleased)?;
->>>>>>> 7b4b4b64
             if changelog.is_empty() {
                 println!(
                     "{}",
